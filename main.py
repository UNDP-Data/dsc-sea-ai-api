--- conflicted
+++ resolved
@@ -23,12 +23,8 @@
 load_dotenv()
 
 app = Flask(__name__)
-<<<<<<< HEAD
 CORS(app)
-=======
-# CORS(app)
  
->>>>>>> 53a3ee4f
 
 print(openai.VERSION)
  
